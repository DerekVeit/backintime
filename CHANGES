Back In Time

Version 1.0.0
* update Slovak translation (Tomáš Vadina <kyberdev@gmail.com>)
* multiple profiles support
* GNOME: fix notification
<<<<<<< HEAD
* added a desktop file for kdesu and a test if kdesu or kdesudo should be used (LP: #389988)
* added expert option to disable snapshots when on battery (LP: #388178)
* fix bug handling big files by the GNOME GUI (LP: #409130)
* fix bug in handling of & characters by GNOME GUI (LP: #415848)
* fix a security bug in chmods before snapshot removal (LP: #419774)
* snapshots are stored entirely read-only (LP: #386275)
* fix exclude patterns in KDE4 (LP:#432537)
=======
* Fix opening german files with external applications in KDE (LP: #404652)
>>>>>>> 34195250
* fix small bugs

Version 0.9.26
* update translations from Launchpad
* Fix a bug in smart-remove algorithm (https://bugs.launchpad.net/backintime/+bug/376104)
* Fix bug: https://bugs.launchpad.net/backintime/+bug/374477
* Fix bug: https://bugs.launchpad.net/backintime/+bug/375113
* update German translation (Michael Wiedmann <mw@miwie.in-berlin.de>)
* add '--no-check' option to configure scripts
* use only 'folder' term (more consistent with GNOME/KDE)
* add 'expert option': enable/disable nice for cron jobs
* GNOME & KDE4: refresh snapshots button force files view to update too
* you can include a backup parent directory (backup directory will auto-exclude itself)
* fix some small bugs

Version 0.9.24
* update translations
* KDE4: fix python string <=> QString problems
* KDE4 FilesView/SnapshotsDialog: ctrl-click just select (don't execute)
* KDE4: fix crush after "take snapshot" process (https://bugs.launchpad.net/backintime/+bug/366241)
* store basic permission in a special file so it can restore them correctly (event from NTFS)
* add config version
* implement Gnome/KDE4 systray icons and user.callback as plugins
* reorganize code: common/GNOME/KDE4
* GNOME: break the big glade file in multiple file
* backintime is no longer aware of 'backintime-gnome' and 'backintime-kde4'
  (you need run 'backintime-gnome' for GNOME version and
  'backintime-kde4' for KDE4 version)

Version 0.9.22.1
* fix French translation

Version 0.9.22
* update translations from Launchpad
* KDE4: fix some translation problems
* remove --safe-links for save/restore (this means copy symlinks as symlinks)
* update German translation (Michael Wiedmann <mw@miwie.in-berlin.de>)
* create directory now use python os.makedirs (replace use of mkdir command)
* KDE4: fix a crush related to QString - python string conversion
* GNOME & KDE4 SettingsDialog: if schedule automatic backups per directory is set, global schedule is hidden
* GNOME FilesView: thread "*~" files (backup files) as hidden files
* GNOME: use gtk-preferences icon for SettingsDialog (replace gtk-execute icon)
* expert option: $XDG_CONFIG_HOME/backintime/user.callback (if exists) is called a different steps
  of a "take snapshot" process (before, after, on error, is a new snapshot was taken).
* add more command line options: --snapshots-list, --snapshots-list-path, --last-snapshot, --last-snapshot-path
* follow FreeDesktop directories specs:
  $XDG_DATA_HOME (default: $HOME/.local/share) to store app.lock files
  $XDG_CONFIG_HOME (default: $HOME/.config) to save settings
* new install system: use more common steps (./configure; make; sudo make install)

Version 0.9.20
* smart remove: fix an important bug and make it more verbose in syslog
* update Spanish translation (Francisco Manuel García Claramonte <franciscomanuel.garcia@hispalinux.es>)

Version 0.9.18
* update translations from Launchpad
* update Slovak translation (Tomáš Vadina <kyberdev@gmail.com>)
* update French translation (Michel Corps <mahikeulbody@gmail.com>)
* update German translation (Michael Wiedmann <mw@miwie.in-berlin.de>)
* GNOME bugfix: fix a crush in files view for files with special characters (ex: "a%20b")
* GNOME SettingsDialog bugfix: if snapshots path is a new created folder, snapshots navigation (files view) don't work
* update doc
* GNOME & KDE4 MainWindow: Rename "Places" list with "Snapshots" 
* GNOME SettingsDialog bugfix: modify something, then press cancel. If you reopen the dialog it show wrong values (the ones before cancel)
* GNOME & KDE4: add root mode menu entries (use gksu for gnome and kdesudo for kde)
* GNOME & KDE4: MainWindow - Files view: if the current directory don't exists in current snapshot display a message
* SettingDialog: add an expert option to enable to schedule automatic backups per directory
* SettingDialog: schedule automatic backups - if the application can't find crontab it show an error
* SettingDialog: if the application can't write in snapshots directory there should be an error message
* add Polish translation (Paweł Hołuj <pholuj@gmail.com>)
* add cron in common package dependencies
* GNOME & KDE4: rework settings dialog
* SettingDialog: add an option to enable/disable notifications

Version 0.9.16.1
* fix a bug/crush for French version

Version 0.9.16
* update Spanish translation (Francisco Manuel García Claramonte <franciscomanuel.garcia@hispalinux.es>)
* add Slovak translation (Tomáš Vadina <kyberdev@gmail.com>)
* update Swedish translation (Niklas Grahn <terra.unknown@yahoo.com>)
* update French translation (Michel Corps <mahikeulbody@gmail.com>)
* update German translation (Michael Wiedmann <mw@miwie.in-berlin.de>)
* update Slovenian translation (Vanja Cvelbar <cvelbar@gmail.com>)
* don't show the snapshot that is being taken in snapshots list
* GNOME & KDE4: when the application starts and snapshots directory don't exists show a messagebox
* give more information for 'take snapshot' progress (to prove that is not blocked)
* MainWindow: rename 'Timeline' column with 'Snapshots'
* when it tries to take a snapshot if the snapshots directory don't exists
  (it is on a removable drive that is not plugged) it will notify and wait maximum 30 seconds 
  (for the drive to be plugged)
* GNOME & KDE4: add notify if the snapshots directory don't exists
* KDE4: rework MainWindow

Version 0.9.14
* update German translation (Michael Wiedmann <mw@miwie.in-berlin.de>)
* update Swedish translation (Niklas Grahn <terra.unknown@yahoo.com>)
* update Spanish translation (Francisco Manuel García Claramonte <franciscomanuel.garcia@hispalinux.es>)
* update French translation (Michel Corps <mahikeulbody@gmail.com>)
* GNOME & KDE4: rework MainWindow
* GNOME & KDE4: rework SettingsDialog
* GNOME & KDE4: add "smart" remove

Version 0.9.12
* bug fix: now if you include ".abc" folder and exclude ".*", ".abc" will be saved in the snapshot
* KDE4: add help
* add Slovenian translation (Vanja Cvelbar <cvelbar@gmail.com>)
* bug fix (GNOME): bookmarks with special characters

Version 0.9.10
* add Swedish translation (Niklas Grahn <terra.unknown@yahoo.com>)
* KDE4: drop and drop from backintime files view to any file manager
* bug fix: fix a segfault when running from cron

Version 0.9.8
* update Spanish translation (Francisco Manuel García Claramonte <franciscomanuel.garcia@hispalinux.es>)
* bug fix: unable to restore files that contains space char in their name
* unsafe links are ignored (that means that a link to a file/directory outside of include directories are ignored)
* KDE4: add copy to clipboard
* KDE4: sort files by name, size or date
* cron 5/10 minutes: replace mutiple lines with a single crontab line using divide (*/5 or */10)
* cron: when called from cron redirect output (stdout & stderr) to /dev/null

Version 0.9.6
* update Spanish translation (Francisco Manuel García Claramonte <franciscomanuel.garcia@hispalinux.es>)
* update German translation (Michael Wiedmann <mw@miwie.in-berlin.de>)
* GNOME: update docbook
* KDE4: add snapshots dialog
* GNOME & KDE4: add update snapshots button
* GNOME: handle special folders icons (home, desktop)

Version 0.9.4
* update German translation (Michael Wiedmann <mw@miwie.in-berlin.de>)
* gnome: better handling of 'take snapshot' status icon
* KDE4 (>= 4.1): first version (not finished)
* update man

Version 0.9.2
* update Spanish translation (Francisco Manuel García Claramonte <franciscomanuel.garcia@hispalinux.es>)
* update German translation (Michael Wiedmann <mw@miwie.in-berlin.de>)
* bug fix: if you add "/a" in include directories and "/a/b" in exclude patterns, "/a/b*" items
  are not excluded
* replace diff with rsync to check if a new snapshot is needed
* code cleanup
* add show hidden & backup files toggle button for files view
* bug fix: it does not include ".*" items even if they are not excluded
  (the items was included but not showed because hidden & backup files was never displayed
  in files view in previous versions)

Version 0.9
* update Spanish translation (Francisco Manuel García Claramonte <franciscomanuel.garcia@hispalinux.es>)
* make deb packages more debian friendly (thanks to Michael Wiedmann <mw@miwie.in-berlin.de>)
* update German translation (Michael Wiedmann <mw@miwie.in-berlin.de>)
* bug fix: when you open snapshots dialog for the second time ( or more ) and you make a diff 
  it will make the diff on the file for the first dialog ( all previous dialogs ) and then for 
  the current one
* better separation between common and gnome specific files and 
  divide backintime package in backintime-common & backintime-gnome
  (this will allow me to write other GUI front-ends like KDE4 or KDE)
* code cleanup

Version 0.8.20
* bug fix: sorting files/directories by name is now case insensitive
* getmessages.sh: ignore "gtk-" items (this are gtk stock item ids and should not be changed)

Version 0.8.18
* update man/docbook
* add sort columns in MainWindow/FileView (by name, by size or by date) and SnapshotsDialog (by date)
* fix German translation (Michael Wiedmann <mw@miwie.in-berlin.de>)

Version 0.8.16
* add Drag & Drop from MainWindow:FileView/SnapshotsDialog to Nautilus
* update German translation (Michael Wiedmann <mw@miwie.in-berlin.de>)

Version 0.8.14
* add more command line parameters ( --version, --snapshots, --help )
* fix a crush for getting info on dead symbolic links
* when taking a new backup based on the previous one don't copy the previous extra info (ex: name)
* copy unsafe links when taking a snapshot

Version 0.8.12
* add German translation (Michael Wiedmann <mw@miwie.in-berlin.de>)
* add SnapshotNameDialog
* add Name/Remove snapshot in main toolbar
* change the way it detects if the mainwindow is the ative window (no dialogs)
* toolbars: show icons only
* update Spanish translation (Francisco Manuel García Claramonte <franciscomanuel.garcia@hispalinux.es>)

Version 0.8.10
* SnapshotsDialog: add right-click popup-menu and a toolbar with copy & restore buttons
* use a more robust backup lock file
* log using syslog
* fix a small bug in copy to clipboard
* update Spanish translation (Francisco Manuel García Claramonte <franciscomanuel.garcia@hispalinux.es>)

Version 0.8.8
* SnapshotsDialog: add diff
* update Spanish translation (Francisco Manuel García Claramonte <franciscomanuel.garcia@hispalinux.es>)

Version 0.8.6
* fix change backup path crush
* add SnapshotsDialog

Version 0.8.2
* add right-click menu in files list: open (using gnome-open), copy (you can paste in Nautilus), restore (for snapshots only)
* add Copy toolbar button for files list

Version 0.8.1
* add every 5/10 minutes automatic backup

Version 0.8
* don't show backup files (*~)
* add backup files to default exclude patterns (*~)
* makedeb.sh: make a single package with all languages included
* install.sh: install all languages
* add English manual (man)
* add English help (docbook)
* add help button in main toolbar
* the application can be started with a 'path' to a folder or file as command line parameter
* when the application start, if it is already runnig pass it's command line to the first instance (this allow a basic integration with file-managers - see README)
* bug fix: when the application was started a second time it raise the first application's window but not always focused

Version 0.7.4
* if there is already a GUI instance running raise it
* add Spanish translation (Francisco Manuel García Claramonte <franciscomanuel.garcia@hispalinux.es>)

Version 0.7.2
* better integration with gnome icons (use mime-types)
* remember last path
* capitalize month in timeline (bug in french translation)

Version 0.7
* fix cron segfault 
* fix a crush when launched the very first time (not configured)
* multi-lingual support
* add French translation

Version 0.6.4
* remove About & Settings dialogs from the pager
* allow only one instance of the application

Version 0.6.2
* remember window position & size

Version 0.6
* when it make a snapshot it display an icon in systray area
* the background color for group items in timeline and places reflect more
  the system color scheme
* during restore only restore button is grayed ( even if everything is blocked )

Version 0.5.1
* add size & date columns in files view
* changed some texts

Version 0.5
* This is the first release.
<|MERGE_RESOLUTION|>--- conflicted
+++ resolved
@@ -4,7 +4,6 @@
 * update Slovak translation (Tomáš Vadina <kyberdev@gmail.com>)
 * multiple profiles support
 * GNOME: fix notification
-<<<<<<< HEAD
 * added a desktop file for kdesu and a test if kdesu or kdesudo should be used (LP: #389988)
 * added expert option to disable snapshots when on battery (LP: #388178)
 * fix bug handling big files by the GNOME GUI (LP: #409130)
@@ -12,10 +11,8 @@
 * fix a security bug in chmods before snapshot removal (LP: #419774)
 * snapshots are stored entirely read-only (LP: #386275)
 * fix exclude patterns in KDE4 (LP:#432537)
-=======
-* Fix opening german files with external applications in KDE (LP: #404652)
->>>>>>> 34195250
-* fix small bugs
+* fix opening german files with external applications in KDE (LP: #404652)
+* fix other small bugs
 
 Version 0.9.26
 * update translations from Launchpad
