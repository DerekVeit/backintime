--- conflicted
+++ resolved
@@ -1,15 +1,14 @@
 Back In Time
 
+Version 1.0.20
+* Fix bug: restore remote path with spaces using mode ssh returned error
+
 Version 1.0.18
-<<<<<<< HEAD
 * Fix packages: man & translations
-=======
 * Fix bug: https://bugs.launchpad.net/backintime/+bug/1077446
 * Fix bug: https://bugs.launchpad.net/backintime/+bug/1078979
 * Fix bug: https://bugs.launchpad.net/backintime/+bug/1079479
 * Map multiple arguments for gettext so they can be rearranged by translators
-* Fix bug: restore remote path with spaces using mode ssh returned error
->>>>>>> 74e17553
 
 Version 1.0.16
 * Fix a package dependecy problem ... this time for good (https://bugs.launchpad.net/backintime/+bug/1077446)
