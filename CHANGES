--- conflicted
+++ resolved
@@ -1,11 +1,7 @@
 Back In Time
 
 Version 1.4.4-dev (development of upcoming release)
-<<<<<<< HEAD
 * Fix: Fix Qt segmentation fault with uninstall ExtraMouseButtonEventFilter when closing main window (#1095)
-* Build: Enable PyLint rules C0305 (trailing-newlines), C0324 (superfluous-parens), C0410 (multiple-imports), E0213 (no-self-argument)
-=======
->>>>>>> 060aa965
 * Feature: Warn if Cron is not running (#1747)
 * Build: Enable PyLint rules (#1755)
   * C0303 (trailing-whitespaces)
