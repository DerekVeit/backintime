--- conflicted
+++ resolved
@@ -1099,7 +1099,6 @@
 			# The ignored folders were copied afterwards. To solve this, the whole last snapshot is now hardlinked
 			# and rsync is called only for the folders that should be synced (without --delete-excluded).  
 			#if force or len( ignore_folders ) == 0:
-<<<<<<< HEAD
 
 			prev_snapshot_path = self.get_snapshot_path_to( prev_snapshot_id )
 
@@ -1118,11 +1117,6 @@
 			#make snapshot items rw to allow xopy xattr
 			self._execute( "chmod -R a+w \"%s\"" % new_snapshot_path )
 
-=======
-			self._execute( 'find \"%s\" -type d -exec chmod u+wx {} \\;' % prev_snapshot_folder )
-			cmd = "cp -dRl \"%s\"* \"%s\"" % ( prev_snapshot_folder, new_snapshot_path_to )
-			self._execute( cmd )
->>>>>>> 9cd41a3a
 			#else:
 			#	for folder in include_folders:
 			#		prev_path = self.get_snapshot_path_to( prev_snapshot_id, folder )
