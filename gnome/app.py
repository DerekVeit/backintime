--- conflicted
+++ resolved
@@ -56,237 +56,6 @@
 _=gettext.gettext
 
 
-<<<<<<< HEAD
-class AboutDialog( gtk.AboutDialog ):
-	def __init__( self, config, parent ):
-		gtk.AboutDialog.__init__( self )
-	
-		self.connect( 'close', self.on_close )
-		self.connect( 'response', self.on_close )
-
-		self.set_transient_for( parent )
-
-		self.set_name( config.APP_NAME )
-		self.set_version( config.VERSION )
-		self.set_copyright( 'Copyright (C) 2008-2009 Oprea Dan' )
-		self.set_website( 'http://backintime.le-web.org' )
-		self.set_website_label( 'http://backintime.le-web.org' )
-		self.set_license( config.get_license() )
-		authors = config.get_authors()
-		if not authors is None:
-			self.set_authors( authors.split( '\n' ) )
-
-		#extra_translations = _('about-translators').strip()
-		#if extra_translations is None:
-		#	extra_translations = ''
-		#elif extra_translations == 'about-translators':
-		#	extra_translations = ''
-		#
-		#self.set_translator_credits( config.get_translations() + extra_translations )
-		self.set_translator_credits( config.get_translations() )
-
-	def on_close( self, *params ):
-		self.destroy()
-
-
-class MainWindow:
-	def __init__( self, config, app_instance ):
-		self.config = config
-		self.app_instance = app_instance
-		self.snapshots = snapshots.Snapshots( config )
-		self.special_background_color = 'lightblue'
-		self.popup_menu = None
-
-		self.folder_path = None
-		self.snapshot_id = ''
-
-		self.last_take_snapshot_message = None
-
-		self.glade = gtk.glade.XML( os.path.join( self.config.get_app_path(), 'gnome', 'mainwindow.glade' ), None, 'backintime' )
-
-		signals = { 
-				'on_MainWindow_destroy' : gtk.main_quit,
-				'on_MainWindow_delete_event' : self.on_close,
-				'on_MainWindow_key_release_event': self.on_key_release_event,
-				'on_btn_exit_clicked' : self.on_close,
-				'on_btn_link_clicked' : self.on_btn_link_clicked,
-				'on_btn_help_clicked' : self.on_btn_help_clicked,
-				'on_btn_about_clicked' : self.on_btn_about_clicked,
-				'on_btn_settings_clicked' : self.on_btn_settings_clicked,
-				'on_btn_backup_clicked' : self.on_btn_backup_clicked,
-				'on_btn_update_snapshots_clicked' : self.on_btn_update_snapshots_clicked,
-				'on_btn_snapshot_name_clicked' : self.on_btn_snapshot_name_clicked,
-				'on_btn_remove_snapshot_clicked' : self.on_btn_remove_snapshot_clicked,
-				'on_btn_restore_clicked' : self.on_btn_restore_clicked,
-				'on_btn_copy_clicked' : self.on_btn_copy_clicked,
-				'on_btn_snapshots_clicked' : self.on_btn_snapshots_clicked,
-				'on_btn_hidden_files_toggled' : self.on_btn_hidden_files_toggled,
-				'on_list_places_cursor_changed' : self.on_list_places_cursor_changed,
-				'on_list_time_line_cursor_changed' : self.on_list_time_line_cursor_changed,
-				'on_btn_folder_up_clicked' : self.on_btn_fodler_up_clicked,
-				'on_list_folder_view_row_activated' : self.on_list_folder_view_row_activated,
-				'on_list_folder_view_popup_menu' : self.on_list_folder_view_popup_menu,
-				'on_list_folder_view_button_press_event': self.on_list_folder_view_button_press_event,
-				'on_list_folder_view_drag_data_get': self.on_list_folder_view_drag_data_get,
-				'on_combo_profiles_changed': self.on_combo_profiles_changed,
-			}
-
-		self.glade.signal_autoconnect( signals )
-
-		self.window = self.glade.get_widget( 'MainWindow' )
-		self.window.set_title( self.config.APP_NAME )
-
-		#icons
-		self.icon_names = fileicons.GnomeFileIcons()
-
-		#fix a glade bug
-		self.glade.get_widget( 'btn_current_path' ).set_expand( True )
-		#self.glade.get_widget( 'tb_sep_item' ).set_expand( True )
-		self.glade.get_widget( 'mtb_separator1' ).set_expand( True )
-
-		#profiles
-		self.disable_combo_changed = True
-		self.first_update_all = True
-
-		self.store_profiles = gtk.ListStore( str, str )
-		
-		self.combo_profiles = self.glade.get_widget( 'combo_profiles' )
-
-		text_renderer = gtk.CellRendererText()
-		self.combo_profiles.pack_start( text_renderer, True )
-		self.combo_profiles.add_attribute( text_renderer, 'text', 0 )
-
-		self.combo_profiles.set_model( self.store_profiles )
-		
-		self.disable_combo_changed = False
-
-		#lbl snapshot
-		self.lbl_snapshot = self.glade.get_widget( 'lbl_snapshot' )
-
-		#status bar
-		self.status_bar = self.glade.get_widget( 'status_bar' )
-		self.status_bar.push( 0, _('Done') )
-
-		#show hidden files
-		self.show_hidden_files = self.config.get_bool_value( 'gnome.show_hidden_files', False )
-		self.btn_hidden_files = self.glade.get_widget( 'btn_hidden_files' )
-		self.btn_hidden_files.set_active( self.show_hidden_files )
-		#self.btn_hidden_files.set_label( _('Hidden files') ) #!!!
-
-		#setup places view
-		self.list_places = self.glade.get_widget( 'list_places' )
-
-		pix_renderer = gtk.CellRendererPixbuf()
-		text_renderer = gtk.CellRendererText()
-		
-		column = gtk.TreeViewColumn( _('Shortcuts') )
-		column.pack_start( pix_renderer, False )
-		column.pack_end( text_renderer, True )
-		column.add_attribute( pix_renderer, 'icon-name', 2 )
-		column.add_attribute( text_renderer, 'markup', 0 )
-		column.set_cell_data_func( pix_renderer, self.places_pix_renderer_function, None )
-		column.set_cell_data_func( text_renderer, self.places_text_renderer_function, None )
-		#column.set_alignment( 0.5 )
-		self.list_places.append_column( column )
-
-		#name, icon, path
-		self.store_places = gtk.ListStore( str, str, str )
-		self.list_places.set_model( self.store_places )
-		self.list_places.get_selection().set_select_function( self.places_select_function, self.store_places )
-
-		#setup folder view
-		self.list_folder_view_widget = self.glade.get_widget( 'list_folder_view_widget' )
-		self.list_folder_view_shadow = self.glade.get_widget( 'list_folder_view_shadow' )
-		self.list_folder_view = self.glade.get_widget( 'list_folder_view' )
-
-		pix_renderer = gtk.CellRendererPixbuf()
-		text_renderer = gtk.CellRendererText()
-
-		column = gtk.TreeViewColumn( _('Name') )
-		column.pack_start( pix_renderer, False )
-		column.pack_end( text_renderer, True )
-		column.add_attribute( pix_renderer, 'icon-name', 2 )
-		column.add_attribute( text_renderer, 'markup', 0 )
-		column.set_expand( True )
-		column.set_sizing( gtk.TREE_VIEW_COLUMN_AUTOSIZE )
-		column.set_sort_column_id( 0 )
-		self.list_folder_view.append_column( column )
-
-		text_renderer = gtk.CellRendererText()
-		column = gtk.TreeViewColumn( _('Size') )
-		column.pack_end( text_renderer, True )
-		column.add_attribute( text_renderer, 'markup', 4 )
-		column.set_sort_column_id( 1 )
-		self.list_folder_view.append_column( column )
-
-		text_renderer = gtk.CellRendererText()
-		column = gtk.TreeViewColumn( _('Date') )
-		column.pack_end( text_renderer, True )
-		column.add_attribute( text_renderer, 'markup', 5 )
-		column.set_sort_column_id( 2 )
-		self.list_folder_view.append_column( column )
-
-		# display name, relative path, icon_name, type (0 - directory, 1 - file), size (str), date, size (int)
-		self.store_folder_view = gtk.ListStore( str, str, str, int, str, str, int )
-		self.store_folder_view.set_sort_func( 0, self.sort_folder_view_by_column, 0 ) #name
-		self.store_folder_view.set_sort_func( 1, self.sort_folder_view_by_column, 6 ) #size
-		self.store_folder_view.set_sort_func( 2, self.sort_folder_view_by_column, 5 )	#date
-		self.store_folder_view.set_sort_column_id( 0, gtk.SORT_ASCENDING )
-
-		self.list_folder_view.set_model( self.store_folder_view )
-
-		#setup time line view
-		self.list_time_line = self.glade.get_widget( 'list_time_line' )
-
-		text_renderer = gtk.CellRendererText()
-		column = gtk.TreeViewColumn( _('Snapshots'), text_renderer, markup = 0 )
-		column.set_cell_data_func( text_renderer, self.places_text_renderer_function, None )
-		self.list_time_line.append_column( column )
-
-		#display name, id
-		self.store_time_line = gtk.ListStore( str, str )
-		self.list_time_line.set_model( self.store_time_line )
-		self.list_time_line.get_selection().set_select_function( self.places_select_function, self.store_time_line )
-		self.update_time_line = False
-
-		#calculate specialBackgroundColor
-		style = self.list_time_line.get_style()
-		bg1 = style.bg[gtk.STATE_NORMAL]
-		bg2 = style.bg[gtk.STATE_SELECTED]
-		self.special_background_color = gtk.gdk.Color( (2 * bg1.red + bg2.red) / 3, (2 * bg1.green + bg2.green) / 3,(2 * bg1.blue + bg2.blue) / 3 ).to_string()
-
-		#restore size & position
-		main_window_x = self.config.get_int_value( 'gnome.main_window.x', -1 )
-		main_window_y = self.config.get_int_value( 'gnome.main_window.y', -1 )
-		if main_window_x >= 0 and main_window_y >= 0:
-			self.window.move( main_window_x, main_window_y )
-
-		main_window_width = self.config.get_int_value( 'gnome.main_window.width', -1 )
-		main_window_height = self.config.get_int_value( 'gnome.main_window.height', -1 )
-		if main_window_width > 0 and main_window_height > 0:
-			self.window.resize( main_window_width, main_window_height )
-
-		main_window_hpaned1 = self.config.get_int_value( 'gnome.main_window.hpaned1', -1 )
-		main_window_hpaned2 = self.config.get_int_value( 'gnome.main_window.hpaned2', -1 )
-		if main_window_hpaned1 > 0 and main_window_hpaned2 > 0:
-			self.glade.get_widget('hpaned1').set_position( main_window_hpaned1 )
-			self.glade.get_widget('hpaned2').set_position( main_window_hpaned2 )
-
-		#prepare popup menu ids
-		gtk.stock_add( 
-				[ ('backintime.open', _('Open'), 0, 0, 'backintime' ),
-				  ('backintime.copy', _('Copy'), 0, 0, 'backintime' ),
-				  ('backintime.snapshots', _('Snapshots'), 0, 0, 'backintime' ),
-				  ('backintime.diff', _('Diff'), 0, 0, 'backintime' ),
-				  ('backintime.restore', _('Restore'), 0, 0, 'backintime' ) ] )
-
-		#show main window
-		self.window.show()
-		gnometools.run_gtk_update_loop()
-
-		self.force_wait_lock_counter = 0
-		gobject.timeout_add( 1000, self.raise_application )
-=======
 class AboutDialog(gtk.AboutDialog):
 
     def __init__( self, config, parent ):
@@ -383,8 +152,9 @@
         #fix a glade bug
         self.builder.get_object( 'btn_current_path' ).set_expand( True )
         #self.builder.get_object( 'tb_sep_item' ).set_expand( True )
-
-        #profiles
+		self.builder.get_object( 'mtb_separator1' ).set_expand( True )
+        
+		#profiles
         self.disable_combo_changed = True
         self.first_update_all = True
 
@@ -526,7 +296,6 @@
 
         self.force_wait_lock_counter = 0
         gobject.timeout_add( 1000, self.raise_application )
->>>>>>> 4e2f9600
 
         if not self.config.is_configured():
             settingsdialog.SettingsDialog( self.config, self ).run()
